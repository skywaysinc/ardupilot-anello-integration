/*
   This program is free software: you can redistribute it and/or modify
   it under the terms of the GNU General Public License as published by
   the Free Software Foundation, either version 3 of the License, or
   (at your option) any later version.
   This program is distributed in the hope that it will be useful,
   but WITHOUT ANY WARRANTY; without even the implied warranty of
   MERCHANTABILITY or FITNESS FOR A PARTICULAR PURPOSE.  See the
   GNU General Public License for more details.
   You should have received a copy of the GNU General Public License
   along with this program.  If not, see <http://www.gnu.org/licenses/>.
 */
/*
  Support for Anello EVK serially connected AHRS Systems
 */


#include "AP_ExternalAHRS_AnelloEVK.h"

#if HAL_EXTERNAL_AHRS_ANELLO_EVK_ENABLED

#include <AP_GPS/AP_GPS.h>
#include <AP_InertialSensor/AP_InertialSensor.h>
#include <GCS_MAVLink/GCS.h>
#include <AP_Logger/AP_Logger.h>
#include <AP_BoardConfig/AP_BoardConfig.h>

extern const AP_HAL::HAL &hal;

AP_ExternalAHRS_AnelloEVK::AP_ExternalAHRS_AnelloEVK(AP_ExternalAHRS *_frontend,
        AP_ExternalAHRS::state_t &_state): AP_ExternalAHRS_backend(_frontend, _state)
{
    auto &sm = AP::serialmanager();
    uart = sm.find_serial(AP_SerialManager::SerialProtocol_AHRS, 0);

    baudrate = sm.find_baudrate(AP_SerialManager::SerialProtocol_AHRS, 0);
    port_num = sm.find_portnum(AP_SerialManager::SerialProtocol_AHRS, 0);

    if (!uart) {
        GCS_SEND_TEXT(MAV_SEVERITY_INFO, "ExternalAHRS no UART");
        return;
    }

    if (!hal.scheduler->thread_create(FUNCTOR_BIND_MEMBER(&AP_ExternalAHRS_AnelloEVK::update_thread, void), "AHRS", 2048, AP_HAL::Scheduler::PRIORITY_SPI, 0)) {
        AP_BoardConfig::allocation_error("Failed to allocate ExternalAHRS update thread");
    }

    hal.scheduler->delay(5000);
    GCS_SEND_TEXT(MAV_SEVERITY_INFO, "AnelloEVK ExternalAHRS initialised");
}

void AP_ExternalAHRS_AnelloEVK::update_thread(void)
{
    if (!port_open) {
        port_open = true;
        uart->begin(baudrate);
    }

    while (true) {
        build_packet();
        hal.scheduler->delay_microseconds(5);
    }
}

// Builds packets by looking at each individual byte, once a full packet has been read in it checks
// the checksum then handles the packet.
// see: https://docs-a1.readthedocs.io/en/latest/communication_messaging.html#ascii-data-output-messages
void AP_ExternalAHRS_AnelloEVK::build_packet()
{
    WITH_SEMAPHORE(sem);
    uint32_t nbytes = MIN(uart->available(), 2048u);
    while (nbytes--> 0) {
        const char b = uart->read();

        // If the byte does not make sense, do nothing.
        if (b < 0) {
            return;
        }

        // Simple state machine for packet collection and parsing.
        switch (message_in.state) {
            case ParseState::WaitingFor_PktIdentifier:
                if (b == PKT_IDENTIFIER) {
                    // Start looking for what type of message we can expect
                    message_in.state = ParseState::WaitingFor_MsgDescriptor;
                    // Clear the container for the data of the message.
                    message_in.payload[0] = 0;
                    message_in.checksum[0] = 0;
                    message_in.running_checksum = 0;
                    message_in.header_type[0] = 0;
                    pkt_counter = 0;
                }
                break;

            case ParseState::WaitingFor_MsgDescriptor:
                // If we get a comma, then we are done receiving the message descriptor
                if (b == COMMA_DELIMITER) {
                    if(!classify_packet(message_in)) {
                        // not a valid message, go back to waiting for identifier
                        message_in.state = ParseState::WaitingFor_PktIdentifier;
                    } else {
                        // Continue recording data now that we know it is one of the expected messages
                        message_in.state = ParseState::WaitingFor_Data;
                    }
                    pkt_counter = 0;
                    message_in.running_checksum ^= b;
                    break;
                }
                // Record data. The checksum runs over the message descriptor section also.
                message_in.running_checksum ^= b;
                message_in.header_type[pkt_counter++] = b;
                break;

            case ParseState::WaitingFor_Data:
                // If we have not receive the ASCII character representing the end of data,
                // continue recording data.
                if (b != END_DATA) {
                    message_in.payload[pkt_counter++] = b;
                    message_in.running_checksum ^= b;
                    message_in.length = pkt_counter;
                } else {
                    // If we got the "*"", record the checksum to check for data integrity.
                    message_in.state = ParseState::WaitingFor_Checksum;
                    pkt_counter = 0;
                }
                break;

            case ParseState::WaitingFor_Checksum:
                // We are still waiting for checksum data if we have not seen the "CR" character.
                // Therefore still record data.
                if (b!= END_CHECKSUM) {
                    message_in.checksum[pkt_counter++] = b;
                } else {
                    //If we got the "CR", check the checksums.
                    if(valid_packet(message_in)) {
                        handle_packet(message_in);
                    }

                    // Now that we got the end of the packet, and have handled the message if it needs handling,
                    // go back to waiting for data.
                    message_in.state = ParseState::WaitingFor_PktIdentifier;
                    message_in.payload[0] = 0;
                    message_in.checksum[0] = 0;
                    message_in.running_checksum = 0;
                }
                break;
        }
    }
}

// returns true if the packet header bytes matches an expected message type.
bool AP_ExternalAHRS_AnelloEVK::classify_packet(Msg &msg) {

    // Try to classify by comparing received header to declared expected headers
    if (strcmp(msg.header_type,IMU_HEADER)) {
        msg.msg_type = PacketType::IMU;
    } else if (strcmp(msg.header_type,GPS_HEADER) || strcmp(msg.header_type,GP2_HEADER)) {
        msg.msg_type = PacketType::GPS;
    } else if (strcmp(msg.header_type,INS_HEADER)) {
        msg.msg_type = PacketType::INS;
    } else {
        // If not matches declare unknown and return false.
        msg.msg_type = PacketType::UNKNOWN;
        return false;
    }
    return true;
}

// returns true if the XOR checksum for the packet is valid, else false.
bool AP_ExternalAHRS_AnelloEVK::valid_packet(Msg &msg)
{
    uint16_t checksum = 16 * char_to_hex(msg.checksum[0]) + char_to_hex(msg.checksum[1]);

    // Calculate the expected CRC
    // Simple XOR, see:
    // https://docs-a1.readthedocs.io/en/latest/communication_messaging.html#ascii-data-output-messages
    return checksum == msg.running_checksum;
}

// Calls the correct functions based on the packet descriptor of the packet
void AP_ExternalAHRS_AnelloEVK::handle_packet(Msg &packet) {

    std::vector<double> parsed_values = parse_packet(packet.payload);

    switch (packet.msg_type) {
    case PacketType::IMU:
        handle_imu(parsed_values);
        break;
    case PacketType::GPS:
        handle_gnss(parsed_values);
        break;
    case PacketType::INS:
        handle_filter(parsed_values);
        post_filter();
        break;
    case PacketType::UNKNOWN:
        break;
    }
}

// Parses the csv payload to a vector of floats.
<<<<<<< HEAD
std::vector<double> AP_ExternalAHRS_AnelloEVK::parse_packet(char payload[]) {

    std::vector<double> result;
=======
std::vector<double> AP_ExternalAHRS_AnelloEVK::parse_packet(std::vector<uint8_t> &payload) {

    std::string token;
    std::vector<double> result;

    for (uint i = 0; i <= payload.size(); i++) {
        if (payload[i] == COMMA_DELIMITER || i == payload.size()) {
            result.push_back(atof(token.c_str()));
            token.clear();
        } else {
            token += payload[i];
        }
>>>>>>> 92a1ca8f

    char *saveptr = nullptr;
    for (char *pname = strtok_r(payload, ",", &saveptr);
        pname != nullptr;
        pname = strtok_r(nullptr, ",", &saveptr)) {
        result.push_back(atof(pname));
    }
    return result;
}

// Collects data from an imu packet into `imu_data`
// Ref: https://docs-a1.readthedocs.io/en/latest/communication_messaging.html#apimu-message
void AP_ExternalAHRS_AnelloEVK::handle_imu(std::vector<double> &payload) {

    last_ins_pkt = AP_HAL::millis();
    {
        WITH_SEMAPHORE(state.sem);
<<<<<<< HEAD
        state.accel = Vector3f{float(payload[2]), float(payload[3]), float(payload[4])} * GRAVITY_MSS; // convert from g to m/s/s
        state.gyro = Vector3f{float(payload[5]), float(payload[6]), float(payload[8])} * DEG_TO_RAD; // use FOG gyro for z and convert to rads/s
=======
        state.accel = Vector3f{static_cast<float>(payload[2]), static_cast<float>(payload[3]), static_cast<float>(payload[4])} * GRAVITY_MSS; // convert from g to m/s/s
        state.gyro = Vector3f{static_cast<float>(payload[5]), static_cast<float>(payload[6]), static_cast<float>(payload[8])} * DEG_TO_RAD; // use FOG gyro for z and convert to rads/s
>>>>>>> 92a1ca8f
        state.have_quaternion = false;
    }

    {
        AP_ExternalAHRS::ins_data_message_t ins {
            accel: state.accel,
            gyro: state.gyro,
<<<<<<< HEAD
            temperature: float(payload[11]),
        };

        // printf("%f\n", ins.temperature);
=======
            temperature: static_cast<float>(payload[11]),
        };

>>>>>>> 92a1ca8f
        AP::ins().handle_external(ins);
    }


    // @LoggerMessage: EAH1
    // @Description: External AHRS IMU data
    // @Field: TimeUS: Time since system startup
    // @Field: AX: x acceleration
    // @Field: AY: y acceleration
    // @Field: AZ: z acceleration
    // @Field: WX: x angular velocity
    // @Field: WY: y angular velocity
    // @Field: WZ: z angular velocity
    // @Field: OG_WZ: z angular velocity measured by FOG
    // @Field: TempC: Temperature
    AP::logger().WriteStreaming("EAH1", "TimeUS,AX,AY,AZ,WX,WY,WZ,OG_WZ,T",
                       "soooEEEEO", "C00000000",
                       "Qdddddddd",
                       AP_HAL::micros64(),
                       payload[2]*GRAVITY_MSS, payload[3]*GRAVITY_MSS, payload[4]*GRAVITY_MSS,
                       payload[5]*DEG_TO_RAD, payload[6]*DEG_TO_RAD, payload[7]*DEG_TO_RAD, payload[8]*DEG_TO_RAD,
                       payload[11]);
}

// Collects data from a gnss packet into `gnss_data`
// see: https://docs-a1.readthedocs.io/en/latest/communication_messaging.html#apgps-message
void AP_ExternalAHRS_AnelloEVK::handle_gnss(std::vector<double> &payload)
{
    last_gps_pkt = AP_HAL::millis();


    gnss_data.week = static_cast<uint16_t>(payload[2] / (AP_MSEC_PER_WEEK * 1e6));
    gnss_data.tow_ms = static_cast<uint32_t>(payload[2] / 1e6 - gnss_data.week * AP_MSEC_PER_WEEK);

    gnss_data.num_sats = static_cast<uint8_t>(payload[13]);
    gnss_data.speed_accuracy = static_cast<float>(payload[14]);
    gnss_data.horizontal_position_accuracy = static_cast<float>(payload[9]);
    gnss_data.vertical_position_accuracy = static_cast<float>(payload[10]);


    // Anello only forwards a Position dilution, not separate for vertical and horizontal.
    gnss_data.hdop = static_cast<float>(payload [11]);
    gnss_data.vdop = gnss_data.hdop;

    gnss_data.msl_altitude = static_cast<int32_t>(payload[6]) * 100; // convert to cm.



    // @LoggerMessage: EAH2
    // @Description: External AHRS gps data
    // @Field: TimeUS: Time since system startup
    // @Field: GMS: GPS Time of week in ms
    // @Field: GWk: GPS Week
    // @Field: Lat: Latitude in deg
    // @Field: Lng: Longitude in deg
    // @Field: MSL: Height above mean sea level m
    // @Field: Spd: GPS speed in m/s
    // @Field: Hdg: GNSS Heading
    // @Field: Status: Fix type -> 0: No Fix, 2: 2D Fix, 3: 3D Fix, 5: Time Only
    // @Field: NSats: No of satellites
    // @Field: RTK: RTK status

    AP::logger().WriteStreaming("EAH2", "TimeUS,GMS,GWk,Lat,Lng,MSL,Spd,Hdg,Status,NSats,RTK",
                        "ss-DUmnh---", "CC000000000",
                        "QiHdddddddd",
                        AP_HAL::micros64(),
                        gnss_data.tow_ms,gnss_data.week,
                        payload[3],payload[4],payload[6],payload[7], payload[8],
                        payload[12],payload[13],payload[16]);

}

void AP_ExternalAHRS_AnelloEVK::handle_filter(std::vector<double> &payload)
{
    last_filter_pkt = AP_HAL::millis();

    switch ((GNSSFixType) payload[3]) {
        case(GNSSFixType::NO_GPS):
            filter_data.fix_type = GPS_FIX_TYPE_NO_GPS;
            break;
        case(GNSSFixType::GPS_3D_FIX):
            filter_data.fix_type = GPS_FIX_TYPE_3D_FIX;
            break;
        case(GNSSFixType::GPS_FIX_3D_DGPS):
            filter_data.fix_type = GPS_FIX_TYPE_DGPS;
            break;
        case (GNSSFixType::GPS_OK_FIX_3D_RTK_FLOAT):
            filter_data.fix_type = GPS_FIX_TYPE_RTK_FLOAT;
            break;
        case (GNSSFixType::GPS_OK_FIX_3D_RTK_FIXED):
            filter_data.fix_type = GPS_FIX_TYPE_RTK_FIXED;
            break;
    };

    filter_data.week = static_cast<uint16_t>(payload[2] / (AP_MSEC_PER_WEEK * 1000000));
    filter_data.tow_ms = static_cast<uint32_t>(payload[2] / 1000000 - filter_data.week * AP_MSEC_PER_WEEK);

    filter_data.lat = static_cast<int32_t>(payload[4]*1.0e7);
    filter_data.lon = static_cast<int32_t>(payload[5]*1.0e7);
    filter_data.hae_altitude = static_cast<int32_t>(payload[6]);

    filter_data.ned_velocity_north = static_cast<float>(payload[7]);
    filter_data.ned_velocity_east = static_cast<float>(payload[8]);
    filter_data.ned_velocity_down = static_cast<float>(payload[9]);

    // @LoggerMessage: EAH3
    // @Description: External AHRS Filter data
    // @Field: TimeUS: Time since system startup
    // @Field: GT: GPS Time in ns
    // @Field: Stat: Status
    // @Field: Lat: Latitude in deg
    // @Field: Lng: Longitude in deg
    // @Field: Alt: Height above ellipsoid
    // @Field: VN: x velocity
    // @Field: VE: y velocity
    // @Field: VZ: z velocity
    // @Field: Rll: Roll Angle, rotation about body frame X
    // @Field: Pit: Pitch Angle, rotation about body frame Y
    // @Field: Yaw: Heading Angle, rotation about body frame Z
    // @Field: ZUPT: 0: Moving, 1: Stationary
    AP::logger().WriteStreaming("EAH3", "TimeUS,GT,Stat,Lat,Lng,Alt,VN,VE,Vz,Rll,Pit,Yaw,ZUPT",
                       "ss-DUmnnnddd-", "CC00000000000",
                       "Qdddddddddddd",
                       AP_HAL::micros64(), payload[2], payload[3],
                       payload[4],payload[5], payload[6],
                       payload[7],payload[8], payload[9],
                       payload[10],payload[11], payload[12],
                       payload[13]);

}

void AP_ExternalAHRS_AnelloEVK::post_filter()
{
    {
        WITH_SEMAPHORE(state.sem);
        state.velocity = Vector3f{filter_data.ned_velocity_north, filter_data.ned_velocity_east, filter_data.ned_velocity_down};
        state.have_velocity = true;

        state.location = Location{filter_data.lat, filter_data.lon, gnss_data.msl_altitude, Location::AltFrame::ABSOLUTE};
        state.have_location = true;
    }

    AP_ExternalAHRS::gps_data_message_t gps {
        gps_week: filter_data.week,
        ms_tow: filter_data.tow_ms,
        fix_type: filter_data.fix_type,
        satellites_in_view: gnss_data.num_sats,

        horizontal_pos_accuracy: gnss_data.horizontal_position_accuracy,
        vertical_pos_accuracy: gnss_data.vertical_position_accuracy,
        horizontal_vel_accuracy: gnss_data.speed_accuracy,

        hdop: gnss_data.hdop,
        vdop: gnss_data.vdop,

        longitude: filter_data.lon,
        latitude: filter_data.lat,
        msl_altitude: gnss_data.msl_altitude,

        ned_vel_north: filter_data.ned_velocity_north,
        ned_vel_east: filter_data.ned_velocity_east,
        ned_vel_down: filter_data.ned_velocity_down,
    };

    if (gps.fix_type >= 3 && !state.have_origin) {
        WITH_SEMAPHORE(state.sem);
        state.origin = Location{int32_t(filter_data.lat),
                                int32_t(filter_data.lon),
                                int32_t(gnss_data.msl_altitude),
                                Location::AltFrame::ABSOLUTE};
        state.have_origin = true;
    }

    AP::gps().handle_external(gps);
<<<<<<< HEAD
    // printf("%i\n", gps.fix_type);
=======
>>>>>>> 92a1ca8f

}

int8_t AP_ExternalAHRS_AnelloEVK::get_port(void) const
{
    if (!uart) {
        return -1;
    }
    return port_num;
};

bool AP_ExternalAHRS_AnelloEVK::healthy(void) const
{
    uint32_t now = AP_HAL::millis();
    return (now - last_ins_pkt < 40 && now - last_gps_pkt < 500 && now - last_filter_pkt < 500);
}

bool AP_ExternalAHRS_AnelloEVK::initialised(void) const
{
    return last_ins_pkt != 0 && last_gps_pkt != 0 && last_filter_pkt != 0;
}

bool AP_ExternalAHRS_AnelloEVK::pre_arm_check(char *failure_msg, uint8_t failure_msg_len) const
{
    if (!healthy()) {
        hal.util->snprintf(failure_msg, failure_msg_len, "AnelloEVK unhealthy");
        return false;
    }
    if (filter_data.fix_type < 3) {
        hal.util->snprintf(failure_msg, failure_msg_len, "AnelloEVK no GPS lock");
        return false;
    }

    return true;
}

#endif // HAL_EXTERNAL_AHRS_ENABLED<|MERGE_RESOLUTION|>--- conflicted
+++ resolved
@@ -199,24 +199,9 @@
 }
 
 // Parses the csv payload to a vector of floats.
-<<<<<<< HEAD
 std::vector<double> AP_ExternalAHRS_AnelloEVK::parse_packet(char payload[]) {
 
     std::vector<double> result;
-=======
-std::vector<double> AP_ExternalAHRS_AnelloEVK::parse_packet(std::vector<uint8_t> &payload) {
-
-    std::string token;
-    std::vector<double> result;
-
-    for (uint i = 0; i <= payload.size(); i++) {
-        if (payload[i] == COMMA_DELIMITER || i == payload.size()) {
-            result.push_back(atof(token.c_str()));
-            token.clear();
-        } else {
-            token += payload[i];
-        }
->>>>>>> 92a1ca8f
 
     char *saveptr = nullptr;
     for (char *pname = strtok_r(payload, ",", &saveptr);
@@ -234,13 +219,8 @@
     last_ins_pkt = AP_HAL::millis();
     {
         WITH_SEMAPHORE(state.sem);
-<<<<<<< HEAD
-        state.accel = Vector3f{float(payload[2]), float(payload[3]), float(payload[4])} * GRAVITY_MSS; // convert from g to m/s/s
-        state.gyro = Vector3f{float(payload[5]), float(payload[6]), float(payload[8])} * DEG_TO_RAD; // use FOG gyro for z and convert to rads/s
-=======
         state.accel = Vector3f{static_cast<float>(payload[2]), static_cast<float>(payload[3]), static_cast<float>(payload[4])} * GRAVITY_MSS; // convert from g to m/s/s
         state.gyro = Vector3f{static_cast<float>(payload[5]), static_cast<float>(payload[6]), static_cast<float>(payload[8])} * DEG_TO_RAD; // use FOG gyro for z and convert to rads/s
->>>>>>> 92a1ca8f
         state.have_quaternion = false;
     }
 
@@ -248,16 +228,9 @@
         AP_ExternalAHRS::ins_data_message_t ins {
             accel: state.accel,
             gyro: state.gyro,
-<<<<<<< HEAD
-            temperature: float(payload[11]),
-        };
-
-        // printf("%f\n", ins.temperature);
-=======
             temperature: static_cast<float>(payload[11]),
         };
 
->>>>>>> 92a1ca8f
         AP::ins().handle_external(ins);
     }
 
@@ -432,10 +405,6 @@
     }
 
     AP::gps().handle_external(gps);
-<<<<<<< HEAD
-    // printf("%i\n", gps.fix_type);
-=======
->>>>>>> 92a1ca8f
 
 }
 
