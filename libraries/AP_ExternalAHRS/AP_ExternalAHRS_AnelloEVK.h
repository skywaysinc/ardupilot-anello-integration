--- conflicted
+++ resolved
@@ -118,13 +118,6 @@
     struct {
         uint16_t week;
         uint32_t tow_ms;
-<<<<<<< HEAD
-        uint8_t fix_type;
-        uint8_t satellites;
-        float horizontal_position_accuracy;
-        float vertical_position_accuracy;
-=======
->>>>>>> 92a1ca8f
         float hdop;
         float vdop;
         uint8_t num_sats;
@@ -148,11 +141,7 @@
 
     bool classify_packet(Msg &msg);
     bool valid_packet(Msg &msg);
-<<<<<<< HEAD
     std::vector<double> parse_packet(char payload[]);
-=======
-    std::vector<double> parse_packet(std::vector<uint8_t> &payload);
->>>>>>> 92a1ca8f
     void build_packet();
     void handle_filter(std::vector<double> &payload);
     void handle_gnss(std::vector<double> &payload);
